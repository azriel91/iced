--- conflicted
+++ resolved
@@ -35,22 +35,15 @@
 //! [`UserInterface`]: struct.UserInterface.html
 //! [renderer]: renderer/index.html
 //#![deny(missing_docs)]
-<<<<<<< HEAD
 //#![deny(missing_debug_implementations)]
-=======
-#![deny(missing_debug_implementations)]
->>>>>>> d6bf8955
 #![deny(unused_results)]
 #![forbid(unsafe_code)]
 #![forbid(rust_2018_idioms)]
 pub mod keyboard;
 pub mod layout;
 pub mod mouse;
-<<<<<<< HEAD
 pub mod overlay;
-=======
 pub mod program;
->>>>>>> d6bf8955
 pub mod renderer;
 pub mod subscription;
 pub mod widget;
@@ -87,11 +80,8 @@
 pub use event::Event;
 pub use hasher::Hasher;
 pub use layout::Layout;
-<<<<<<< HEAD
 pub use overlay::Overlay;
-=======
 pub use program::Program;
->>>>>>> d6bf8955
 pub use renderer::Renderer;
 pub use runtime::Runtime;
 pub use subscription::Subscription;
